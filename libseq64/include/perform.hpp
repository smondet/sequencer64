--- conflicted
+++ resolved
@@ -28,11 +28,7 @@
  * \library       sequencer64 application
  * \author        Seq24 team; modifications by Chris Ahlstrom
  * \date          2015-07-24
-<<<<<<< HEAD
- * \updates       2017-10-23
-=======
- * \updates       2017-11-21
->>>>>>> f21081ec
+ * \updates       2017-11-23
  * \license       GNU GPLv2 or above
  *
  *  This class still has way too many members, even with the JACK and
@@ -1674,34 +1670,22 @@
         return m_tick;
     }
 
-<<<<<<< HEAD
-#ifdef SEQ64_SONG_RECORDING
+#ifndef PLATFORM_DEBUG_TMI
+
+    /**
+     * \setter m_tick
+     */
+
+    void set_tick (midipulse tick)
+    {
+        m_tick = tick;
+    }
+
+#else
 
     void set_tick (midipulse tick);
 
-#else
-=======
-#ifndef PLATFORM_DEBUG_TMI
->>>>>>> f21081ec
-
-    /**
-     * \setter m_tick
-     */
-
-    void set_tick (midipulse tick)
-    {
-        m_tick = tick;
-    }
-
-<<<<<<< HEAD
-#endif
-=======
-#else
-
-    void set_tick (midipulse tick);
-
 #endif  // PLATFORM_DEBUG_TMI
->>>>>>> f21081ec
 
     /**
      * \getter m_jack_tick
