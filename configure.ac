dnl ***************************************************************************
dnl configure.ac (Sequencer64)
dnl ---------------------------------------------------------------------------
dnl
dnl \file          configure.ac
dnl \library       Sequencer64
dnl \author        Chris Ahlstrom
dnl \date          2015-09-11
dnl \update        2017-11-13
dnl \version       $Revision$
dnl \license       $XPC_SUITE_GPL_LICENSE$
dnl
dnl   This script is for the Sequencer64 project, a repacking and fixing
dnl   of seq24 v0.9.2 and a direct fork from sequencer24.
dnl
dnl   Process this file with bootstrap (autoconf) to produce a configure
dnl   script.  Run "./bootstrap --help" for more information.
dnl
dnl MingW:
dnl
dnl     /usr/x86_64-w64-mingw32/lib/libwinpthread-1.dll
dnl     /usr/lib/gcc/x86_64-w64-mingw32/6.3-win32/libgcc_s_seh-1.dll
dnl     /usr/lib/gcc/x86_64-w64-mingw32/6.3-win32/libstdc++-6.dll
dnl
dnl ---------------------------------------------------------------------------

AC_PREREQ(2.60)
AC_REVISION($Revision: 0.93$)
AC_CONFIG_MACRO_DIRS([m4])
AC_INIT(Sequencer64, [0.93.5], [ahlstromcj@gmail.com])
AC_CONFIG_AUX_DIR([aux-files])

dnl See AC_CONFIG_SRCDIR

dnl Do we need the following?  No, but it cleans up a lot of warning messages.
dnl Let's try the HOST variant instead.  There are also BUILD and TARGET
dnl variants.
dnl
dnl Obsolete: AC_CANONICAL_SYSTEM
dnl
dnl Is AC_CANONICAL_TARGET better?

AC_CANONICAL_HOST

dnl AC_CANONICAL_TARGET
dnl
dnl m4_ifdef([AM_SILENT_RULES], [AM_SILENT_RULES([yes])])

dnl See http://www.delorie.com/gnu/docs/automake/automake_24.html

AM_INIT_AUTOMAKE([dist-bzip2])
AC_CONFIG_HEADER([include/config.h])

dnl Prepends "SEQ64_" to a lot of the macro definitions, for a better
dnl guarantee of avoiding naming conflicts in macros.

AX_PREFIX_CONFIG_H([include/seq64-config.h], [seq64])

dnl gcc support.

AC_GCC_VERSION

dnl C++ support.  Run tests in C++.  Note the order; avoids messy warnings.
dnl AC_LANG([C++])

AC_LANG([C])
AC_LANG([C++])

AC_PROG_CC
AC_PROG_CXX
AC_PROG_CXXCPP
AC_PROG_INSTALL
AC_PROG_LN_S

dnl     [AC_DEFINE(HAVE_SYSLOG_H) LIBS="$LIBS $lib"; break]

dnl 5.c. Mingw support.
dnl
dnl Checks for the MingW32/64 compiler environment. If present, sets shell
dnl variable MINGW32/64 to 'yes'. If not present, sets MINGW32/64 to the
dnl empty string.
dnl
dnl Let's use AC_CANONICAL_HOST
dnl
dnl AC_XPC_MINGW
dnl AC_ARG_WITH(mingw,[ --with-mingw[=DIR] MingW32/64 installation location])
dnl
dnl configure generates an invalid config for MinGW because of the type checks
dnl so we only run them on non MinGW-Systems. For MinGW we also need to link
dnl against ws2_32.
dnl
dnl case $host_os in
<<<<<<< HEAD
dnl 
dnl     mingw*)
dnl         LDFLAGS="-lws2_32"
dnl         ;;
dnl 
dnl     *)
dnl         AC_TYPE_OFF_T
dnl         AC_TYPE_SIZE_T
dnl         AC_TYPE_SSIZE_T
dnl         AC_TYPE_UINT8_T
dnl         AC_TYPE_UINT32_T
dnl         AC_TYPE_UINT64_T
dnl         ;;
=======
dnl
dnl 	mingw*)
dnl 		LDFLAGS="-lws2_32"
dnl 		;;
dnl
dnl 	*)
dnl 		AC_TYPE_OFF_T
dnl 		AC_TYPE_SIZE_T
dnl 		AC_TYPE_SSIZE_T
dnl 		AC_TYPE_UINT8_T
dnl 		AC_TYPE_UINT32_T
dnl 		AC_TYPE_UINT64_T
dnl 		;;
>>>>>>> 1f6f5fbc
dnl esac

dnl Handle cross-compiling with mingw32.

AC_MSG_CHECKING([whether to build with mingw32 for a Windows host])

AS_CASE([$host_os], [*mingw*], [windows_host=yes], [windows_host=no])

dnl Note that the BUILD_XXXX macros "merely" select which subdirectories we
dnl descend into during the build.

build_alsamidi="no"
build_rtmidi="no"
build_portmidi="no"
build_rtcli="no"
build_windows="no"

dnl Flaky, the AR macro is set well after this test, but the GCC macro
dnl is set before it.
dnl
dnl AC_MSG_RESULT([TESTING HOST OS])

if test x"$windows_host" = x"yes" ; then
    if test x"$CC" = x"gcc" ; then
        AC_MSG_ERROR([MingW build enabled, but MingW packages not installed.])
    else
        build_windows="yes"
        AC_DEFINE(WINDOWS_SUPPORT, 1, [Indicates limited Windows support])
        AC_MSG_RESULT([MingW Windows CLI build enabled.])
    fi
fi

dnl New for autoconf 2.60, prevents spurious datarootdir warnings.

AC_DEFUN([AC_DATAROOTDIR_CHECKED])

dnl 1. Package version information.  We define the name of the package, the
dnl    name of the client application for display, and the version.

PACKAGE="sequencer64"
AC_DEFINE_UNQUOTED(PACKAGE, "$PACKAGE")
AC_SUBST(PACKAGE)

AC_DEFINE(CLIENT_NAME, ["seq64"], "The name to display as client/port")
AC_SUBST(CLIENT_NAME)

VERSION="0.93.5"
AC_DEFINE_UNQUOTED(VERSION, "$VERSION")
AC_SUBST(VERSION)

SEQ64_SUITE_NAME="SEQ64"
AC_SUBST([SEQ64_SUITE_NAME])

dnl For now, the code to set this up is in the libseq64 and seq_gtkmm2
dnl Makefiles:
dnl
dnl GIT_VERSION=$(shell git describe --abbrev=7 --always --tags)
dnl GIT_VERSION="0.9.11-9-gc9ee500"
dnl AC_DEFINE_UNQUOTED(GIT_VERSION, "$GIT_VERSION")
dnl AC_DEFINE(GIT_VERSION, "$GIT_VERSION")
dnl AC_SUBST(GIT_VERSION)

dnl 1.a. Set up version information for this project.
dnl
dnl      This versioning is the libtool version.
dnl      Warning: These values are inserted into libtool's "version-info"
dnl      value, and have to follow libtool rules:
dnl
dnl      Format is 'current:revision:age', where
dnl
dnl      current = Number of the current interface.  If the interface has
dnl      changed, increment this number and set 'revision' to 0.  If the new
dnl      interface has removed elements of the preceding interface, backward
dnl      compatibility has been broken, and you must set 'age' to 0.
dnl
dnl      revision = Implementation number of the most recent interface,
dnl      where 0 is the first.  The runtime loader always uses the library
dnl      with the highest revision.  If you change any source modules,
dnl      increment this number.
dnl
dnl      age = The number of additional interface supported by this library.
dnl      The age must the less than or equal to 'current'.  If the new
dnl      interface is a superset of the preceding interface, 'age' must be
dnl      incremented.

SEQ64_API_MAJOR="0"
AC_SUBST([SEQ64_API_MAJOR])

SEQ64_API_MINOR="93"
AC_SUBST([SEQ64_API_MINOR])

SEQ64_API_PATCH="0"
AC_SUBST([SEQ64_API_PATCH])

SEQ64_OFFICIAL_VERSION="$SEQ64_API_MAJOR.$SEQ64_API_MINOR.$SEQ64_API_PATCH"

dnl For version 1.0.0, we will reset the libtool version information.

SEQ64_LT_CURRENT="0"
AC_SUBST([SEQ64_LT_CURRENT])

SEQ64_LT_REVISION="0"
AC_SUBST([SEQ64_LT_REVISION])

SEQ64_LT_AGE="0"
AC_SUBST([SEQ64_LT_AGE])

SEQ64_LIBTOOL_VERSION="$SEQ64_LT_CURRENT.$SEQ64_LT_REVISION.$SEQ64_LT_AGE"

dnl 1.b. Set up the version strings.  The primary version string of interest
dnl      is SEQ64_API_VERSION.

dnl API_VERSION="$SEQ64_API_MAJOR.$SEQ64_API_MINOR"
dnl AC_SUBST([API_VERSION])

SEQ64_API_VERSION="$SEQ64_API_MAJOR.$SEQ64_API_MINOR"
AC_SUBST([SEQ64_API_VERSION])

dnl 1.c. Report the version information in the progress output.

AC_MSG_CHECKING(major version)
AC_MSG_RESULT($SEQ64_API_MAJOR)
AC_MSG_CHECKING(minor version)
AC_MSG_RESULT($SEQ64_API_MINOR)
AC_MSG_CHECKING(patchlevel)
AC_MSG_RESULT($SEQ64_API_PATCH)

dnl 1.d. Set up the suite name and current-project name.

SEQ64_PROJECT_NAME="SEQ64"
AC_SUBST([SEQ64_PROJECT_NAME])

dnl Still useful?

AC_DEFINE(_GNU_SOURCE, 1, [gnu source])

dnl 2. Libtool
dnl
dnl Initialize libtool in the default manner, which turns on shared
dnl libraries if available, and enable static libraries if they do not conflict
dnl with shared libraries.  Also sets the shell variable LIBTOOL_DEPS.
dnl
dnl The latest GNU documentation specifies version 2 of libtool, but Debian
dnl testing provides only 1.5 (Debian unstable now provides 2.4).  So we don't
dnl use these new macros, just the older, deprecated macros.
dnl

LT_PREREQ([2.4.6])
LT_INIT([win32-dll])

dnl AC_SUBST([LIBTOOL_DEPS])
dnl
dnl See <http://www.delorie.com/gnu/docs/libtool/libtool_27.html> for the
dnl usage of LIBTOOL_DEPS.
dnl
dnl Uncomment the following if you want more straightforward debugging.  An
dnl alternative is to specify --disable-shared when running 'configure'.
dnl
dnl AC_DISABLE_SHARED

dnl dnl dnl AC_PROG_LIBTOOL

LT_RELEASE="$SEQ64_API_MAJOR.$SEQ64_API_MINOR"
AC_SUBST([LT_RELEASE])

LT_CURRENT="$SEQ64_API_MAJOR"
AC_SUBST([LT_CURRENT])

LT_REVISION="$SEQ64_API_MINOR"
AC_SUBST([LT_REVISION])

LT_AGE="$SEQ64_API_PATCH"
AC_SUBST([LT_AGE])

dnl 3. Set up expandable installation directory(ies).
dnl
dnl These directories are for the sequencer64 library.
dnl
dnl We want all of the header files and library files for the whole suite
dnl to be in the same sub-directory, sequencer64-1.1.  This will avoid
dnl clutter and put all our code in one place.
dnl
dnl      /usr/include/sequencer64-0.9/sequencer64
dnl      /usr/lib/sequencer64-0.9
dnl      /usr/man/man1
dnl      /usr/share/doc/sequencer64-0.9/doc/dox/html

sequencer64includedir="${includedir}/sequencer64-${SEQ64_API_VERSION}"
AC_SUBST(sequencer64includedir)

sequencer64libdir="${libdir}/sequencer64-${SEQ64_API_VERSION}"
AC_SUBST(sequencer64libdir)

sequencer64docdir="${datadir}/doc/sequencer64-${SEQ64_API_VERSION}"
AC_SUBST(sequencer64docdir)

sequencer64datadir="${datadir}/sequencer64-${MIDICVT_API_VERSION}"
AC_SUBST(sequencer64datadir)

sequencer64doxygendir="${datadir}/doc/sequencer64-${SEQ64_API_VERSION}"
AC_SUBST(sequencer64doxygendir)

dnl Do we have -Wl,--as-needed?  This option allows the linker to ignore, i.e.,
dnl not link against, some of the libraries supplied on its command line if
dnl they are not actually used by the shared library that is being created.
dnl For example, if you supply the -lm option on the command line to the linker
dnl but do not actually use any maths functions then the libm.so library will
dnl not be linked against.
dnl
dnl We have disabled this test for now, by testing against a non-existent
dnl macro.

if test x"$use_as_needed" = x"yes" ; then       # disables this code

AC_MSG_CHECKING(if --as-needed works)
AC_ARG_ENABLE(as_needed,
    [AS_HELP_STRING(--enable-as-needed,
         [Enable linker options -Wl,--as-needed (default=yes)])],
    [
    case "${enableval}" in
         yes) as_needed="1" ;;
         no) as_needed="" ;;
         *) AC_MSG_ERROR([bad value ${enableval} for --enable-as_needed]) ;;
    esac
    ],[
        as_needed="unknown"
    ])
if test x"${as_needed}" = x"unknown" ; then
    ac_old_ldflags="${LDFLAGS}"
    LDFLAGS="-Wl,--as-needed"
    AC_TRY_LINK(
        [],
        [],
        [as_needed="1"],
        [as_needed=""])
    LDFLAGS="${ac_old_ldflags}"
fi
if test -n "$as_needed"; then
    AC_MSG_RESULT(yes)
    LDFLAGS="${LDFLAGS} -Wl,--as-needed"
else
    AC_MSG_RESULT(no)
fi

fi

dnl Check for deprecated GTK constructs as per
dnl http://www.murrayc.com/permalink/2011/01/18/avoiding-use-of-deprecated-api/
dnl
dnl Looks too difficult, errors in gtk headers. Try gtkmm-3 directly instead.
dnl That is unworkable at this time, though.
dnl
dnl MM_ARG_ENABLE_WARNINGS([MM_WFLAGS],
dnl  [-Wall],
dnl  [-Wall -Wextra -Wno-missing-field-initializers -DGSEAL_ENABLE],
dnl  [G GDK GDK_PIXBUF PANGO GTK])

dnl 4. Get external flags, if any.

CFLAGS="${CFLAGS}"

dnl Checks for libraries.

dnl DO WE NEED THIS REALLY?  Comment it out for now.
dnl
dnl AC_CHECK_LIB(rt, main,, AC_MSG_ERROR([POSIX.1b Realtime library missing librt]))

dnl Convert from gtkmm-2.4 to gtkmm-3.0.  It currently builds either way.
dnl No! I was mistaken, because I had left some 2.4 paths in place below.
dnl Not supported in a Windows build at this time.

if test x"$windows_host" = x"no" ; then
    AC_CHECK_LIB(gtkmm-2.4, _init,,
        AC_MSG_ERROR([Essential library libgtkmm-2.4 not found]))
fi

dnl AC_CHECK_LIB(gtkmm-3.0, _init,,
dnl     AC_MSG_ERROR([Essential library libgtkmm-3.0 not found]))

dnl Not supported in a Windows build at this time.

if test x"$windows_host" = x"no" ; then
    AC_CHECK_LIB(sigc-2.0, main,,
        AC_MSG_ERROR([Essential library libsigc++-2.0 not found]))
fi

dnl Checks for header files.  Added some more to support daemonization.

AC_HEADER_STDC
AC_CHECK_HEADERS([getopt.h])
AC_CHECK_HEADERS([string.h])
AC_CHECK_HEADERS([stdarg.h stdio.h stddef.h stdlib.h string.h])
AC_CHECK_HEADERS([limits.h ctype.h sys/time.h time.h errno.h])
AC_CHECK_HEADERS([fcntl.h sys/stat.h sys/sysctl.h])
AC_CHECK_HEADERS([syslog.h unistd.h])

dnl Checks for typedefs, structures, and compiler characteristics.

AC_C_CONST

dnl ALSA test, performed by m4/alsa.m4.  Note that all original ALSA code
dnl has been moved to the new seq_alsamidi directory, to distinguish it from
dnl the new rtmidi code.
dnl
dnl AM_PATH_ALSA(0.9.0)

dnl Check for the presence of Doxygen.  Not an error to be missing, but
dnl we don't want to try to build documentation if it is not present.
dnl See http://www.gnu.org/software/autoconf-archive/ax_prog_doxygen.html
dnl
dnl AC_PROG_DOXYGEN

AC_CHECK_PROGS([DOXYGEN], [doxygen])
if test -z "$DOXYGEN";
   then AC_MSG_WARN([Doxygen not found, continuing without Doxygen])
fi

dnl gtkmm
dnl
dnl PKG_CHECK_MODULES(GTKMM, gtkmm-3.0 >= 3.0.0)

if test x"$windows_host" = x"no" ; then
    PKG_CHECK_MODULES(GTKMM, gtkmm-2.4 >= 2.4.0)
    AC_SUBST(GTKMM_CFLAGS)
    AC_SUBST(GTKMM_LIBS)
fi

dnl Checks for the Cygwin environment. If present, sets shell variable
dnl CYGWIN to 'yes'; if not present, sets CYGWIN to the empty string.
dnl
dnl Commented out, use AC_CANONICAL_HOST instead.
dnl Obsolete: AC_CYGWIN

dnl Windows support in Linux.  Might be unnecessary though, though.

AC_ARG_ENABLE(mingw,
    [AS_HELP_STRING(--enable-mingw, [Enable MingW Windows support])],
    [mingw=$enableval],
    [mingw=no])

dnl Clear out the X11 flags for the case where we are cross-compiling
dnl for i586-mingw32 targets, under UNIX.
dnl
dnl if test "x$CYGWIN" = "xyes" -o "x$MINGW" = "xyes" ; then

if test "x$mingw" = "xyes" ; then
   X_CFLAGS=""
   X_LIBS=""
fi

dnl JACK support

AC_ARG_ENABLE(jack,
    [AS_HELP_STRING(--disable-jack, [Disable JACK support])],
    [jack=$enableval],
    [jack=yes])

dnl JACK session support

AC_ARG_ENABLE(jack-session,
    [AS_HELP_STRING(--disable-jack-session, [Disable JACK session support])],
    [jack_session=$enableval],
    [jack_session=yes])

if test "$jack" != "no"; then
    PKG_CHECK_MODULES(JACK, jack >= 0.90.0, jack_found="yes", jack_found="no")
    if test "$jack_found" = "yes"; then
        AC_DEFINE(JACK_SUPPORT, 1, [Define to enable JACK driver])
        AC_SUBST(JACK_CFLAGS)
        AC_SUBST(JACK_LIBS)
        if test "$jack_session" != "no"; then
            AC_CHECK_HEADER(jack/session.h, jack_session_found="yes",
                            jack_session_found="no")
            if test "$jack_session_found" = "yes"; then
                AC_DEFINE(JACK_SESSION, 1, [Define to enable JACK session])
            fi
        fi
        AC_MSG_RESULT([JACK support enabled.]);

    else
        AC_MSG_WARN([Could not find JACK library, disabling JACK.])
    fi
else
    AC_MSG_WARN([JACK disabled.]);
fi

dnl LASH support

AC_ARG_ENABLE(lash,
    [AS_HELP_STRING(--enable-lash, [Enable LASH support (deprecated)])],
    [lash=$enableval],
    [lash=no])

if test "$lash" != "no"; then
    PKG_CHECK_MODULES(LASH, lash-1.0 >= 0.5.0, lash_found="yes", lash_found="no")
    if test "$lash_found" = "yes"; then
        AC_DEFINE(LASH_SUPPORT, 1, [Define to enable LASH])
        AC_SUBST(LASH_CFLAGS)
        AC_SUBST(LASH_LIBS)
        AC_MSG_RESULT([LASH support enabled.]);
    else
        AC_MSG_WARN([LASH not found, session support will not be built.])
    fi
else
    AC_MSG_WARN([LASH support disabled.]);
fi

dnl "RtMidi" support.  This is now the default build for Sequencer64.
dnl This section defines a variable that is used only in the
dnl top-level Makefile to determine what directories are included in the
dnl SUBDIRS variable.  Also see the latest versions of the midibus.hpp and
dnl mastermidibus.hpp files in libseq64/include.
dnl
dnl Note that no MIDI framework, not even rtmidi, is enabled by default now.
dnl Eventually we want to make ALSA optional for the user/developer.

AC_ARG_ENABLE(rtmidi,
    [AS_HELP_STRING(--enable-rtmidi, [Enable rtmidi build])],
    [rtmidi=$enableval],
    [rtmidi=yes])

if test "$rtmidi" != "no"; then
    build_rtmidi="yes"
    AC_DEFINE(APP_NAME, ["seq64"], [Names the JACK/ALSA version of application])
    AC_DEFINE(RTMIDI_SUPPORT, 1, [Indicates if rtmidi is enabled])
    AM_PATH_ALSA(0.9.0)
    AC_MSG_RESULT([rtmidi native build enabled.]);
else
    AC_MSG_WARN([rtmidi native build disabled.]);
fi

AC_ARG_ENABLE(cli,
    [AS_HELP_STRING(--enable-cli, [Enable rtmidi command-line build])],
    [cli=$enableval],
    [cli=no])

if test "$cli" != "no"; then
    AC_MSG_RESULT([portmidi/rtmidi command-line build enabled.]);
    AC_DEFINE(APP_NAME, ["seq64cli"], [Names the CLI version of application])
    if test "x$mingw" != "xyes" ; then
        build_rtcli="yes"
        AC_DEFINE(RTMIDI_SUPPORT, 1, [Indicates that rtmidi is enabled])
        AM_PATH_ALSA(0.9.0)
    else
        build_windows="yes"
        AC_DEFINE(PORTMIDI_SUPPORT, 1, [Indicates that PortMidi is enabled])
    fi
else
    AC_MSG_WARN([rtmidi command-line build disabled.])
fi

dnl ALSA MIDI (legacy) support.

AC_ARG_ENABLE(alsamidi,
    [AS_HELP_STRING(--enable-alsamidi, [Enable standard ALSA build])],
    [alsamidi=$enableval],
    [alsamidi=no])

if test "$alsamidi" != "no"; then
    build_alsamidi="yes"
    AC_DEFINE(ALSAMIDI_SUPPORT, 1, [Indicates if ALSA MIDI support is enabled])
    AC_DEFINE(APP_NAME, ["sequencer64"], [Names legacy version of application])
    AM_PATH_ALSA(0.9.0)
    AC_MSG_RESULT([Standard ALSA build enabled.]);
else
    AC_MSG_WARN([Standard ALSA build disabled.]);
fi

dnl PortMidi support.  Deprecated for Linux, but will still build it. It needs
dnl the ALSA libraries to work.

AC_ARG_ENABLE(portmidi,
    [AS_HELP_STRING(--enable-portmidi, [Enable PortMidi build (deprecated)])],
    [portmidi=$enableval],
    [portmidi=no])

if test "$portmidi" != "no"; then
    build_portmidi="yes"
    AC_DEFINE(PORTMIDI_SUPPORT, 1, [Indicates if PortMidi support is enabled])
    AC_DEFINE(APP_NAME, ["seq64portmidi"], [Names this version of application])
    AM_PATH_ALSA(0.9.0)
    AC_MSG_RESULT([PortMidi build enabled.]);
else
    AC_MSG_WARN([PortMidi build disabled.]);
fi

AC_SUBST(APP_NAME)

dnl Support for highlighting empty sequences (in yellow).  If enabled, the
dnl macro SEQ64_HIGHLIGHT_EMPTY_SEQS is defined.

AC_ARG_ENABLE(highlight,
    [AS_HELP_STRING(--disable-highlight, [Disable highlighting empty sequences])],
    [highlight=$enableval],
    [highlight=yes])

if test "$highlight" != "no"; then
    AC_DEFINE(HIGHLIGHT_EMPTY_SEQS, 1, [Define to enable highlighting empty sequences])
    AC_MSG_RESULT([Highlighting empty sequences enabled.]);
else
    AC_MSG_WARN([Highlighting empty sequences disabled.]);
fi

dnl Support for using the event editor.  It can cause issues if used, and adds
dnl to the size of the application, so we want the option to disable it.  We
dnl leave it in the code, but comment out the menu entries to access it, until
dnl we can work out the issues.  Ah, finally worked them out, by adding calls
dnl to verify_and_link().

AC_ARG_ENABLE(eveditor,
    [AS_HELP_STRING(--disable-eveditor, [Disable using the event editor])],
    [eveditor=$enableval],
    [eveditor=yes])

if test "$eveditor" != "no"; then
    AC_DEFINE(ENABLE_EVENT_EDITOR, 1, [Define to enable the event editor])
    AC_MSG_RESULT([Event editor enabled.]);
else
    AC_MSG_WARN([Event editor disabled.]);
fi

dnl Support for pausing playback in ALSA mode, including a pause button.
dnl If enabled, the macro SEQ64_PAUSE_SUPPORT is defined.

AC_ARG_ENABLE(pause,
    [AS_HELP_STRING(--disable-pause, [Disable pausing sequences and pause button])],
    [pause=$enableval],
    [pause=yes])

if test "$pause" != "no"; then
    AC_DEFINE(PAUSE_SUPPORT, 1, [Define to enable pausing and pause button])
    AC_MSG_RESULT([Pausing sequences and pause-button enabled.]);
else
    AC_MSG_WARN([Pausing sequences and pause-button disabled.]);
fi

dnl Support for multiple main windows. If enabled, the
dnl macro SEQ64_MULTI_MAINWID macro is defined.

AC_ARG_ENABLE(multiwid,
    [AS_HELP_STRING(--disable-multiwid, [Disable multiple main window support])],
    [multiwid=$enableval],
    [multiwid=yes])

if test "$multiwid" != "no"; then
    AC_DEFINE(MULTI_MAINWID, 1, [Define to enable multiple main windows])
    AC_MSG_RESULT([Multiple main windows enabled.]);
else
    AC_MSG_WARN([Multiple main windows disabled.]);
fi

dnl Support for re-enabling the "statistics" code.  If enabled, macro
dnl SEQ64_STATISTICS_SUPPORT is defined.  Default is disabled.  Not too useful.

AC_ARG_ENABLE(statistics,
    [AS_HELP_STRING(--enable-statistics, [Enable statistics gathering])],
    [statistics=$enableval],
    [statistics=no])

if test "$statistics" != "no"; then
    AC_DEFINE(STATISTICS_SUPPORT, 1, [Define to enable statistics gathering])
    AC_MSG_RESULT([Statistics gathering enabled.]);
else
    AC_MSG_WARN([Statistics gathering disabled.]);
fi

dnl Support for using the stazed JACK support is now permanent.

AC_MSG_RESULT([Seq32 JACK support permanently enabled.]);

dnl Support for using the stazed LFO window support.  Now enabled by default.

AC_ARG_ENABLE(lfo,
    [AS_HELP_STRING(--disable-lfo, [Disable using Seq32 LFO window])],
    [lfo=$enableval],
    [lfo=yes])

if test "$lfo" != "no"; then
    AC_DEFINE(STAZED_LFO_SUPPORT, 1, [Define to enable Seq32 LFO window support])
    AC_MSG_RESULT([Seq32 LFO window support enabled.]);
else
    AC_MSG_WARN([Seq32 LFO window support disabled.]);
fi

dnl Support for using the stazed chord generator.

AC_ARG_ENABLE(chords,
    [AS_HELP_STRING(--disable-chords, [Disable using the chord generator])],
    [chords=$enableval],
    [chords=yes])

if test "$chords" != "no"; then
    AC_DEFINE(STAZED_CHORD_GENERATOR, 1, [Define to enable the chord generator])
    AC_MSG_RESULT([Chord generator enabled.])
else
    AC_MSG_WARN([Chord generator disabled.]);
fi

dnl Support for using the stazed transpose feature.  This affects sequence and
dnl song transpose, not the transpose tool.

AC_ARG_ENABLE(transpose,
    [AS_HELP_STRING(--disable-transpose, [Disable using global transpose])],
    [transpose=$enableval],
    [transpose=yes])

if test "$transpose" != "no"; then
    AC_DEFINE(STAZED_TRANSPOSE, 1, [Define to enable global transpose])
    AC_MSG_RESULT([Global seq32 transpose enabled.])
else
    AC_MSG_WARN([Global seq32 transpose disabled.]);
fi

dnl Support for using jean-emmanuel's scrollbars in the patterns panel.  We will
dnl call this panel "main" for short.

AC_ARG_ENABLE(mainscroll,
    [AS_HELP_STRING(--enable-mainscroll, [Enable main pattern scrollbars])],
    [mainscroll=$enableval],
    [mainscroll=no])

if test "$mainscroll" != "no"; then
    AC_DEFINE(JE_PATTERN_PANEL_SCROLLBARS,
        1, [Define to enable main pattern scrollbars])
    AC_MSG_RESULT([Main patterns-panel scrollbars enabled.])
else
    AC_MSG_WARN([Main patterns-panel scrollbars disabled.]);
fi

AM_CONDITIONAL([BUILD_ALSAMIDI], [test "$build_alsamidi" = "yes"])
AM_CONDITIONAL([BUILD_RTMIDI], [test "$build_rtmidi" = "yes"])
AM_CONDITIONAL([BUILD_RTCLI], [test "$build_rtcli" = "yes"])
AM_CONDITIONAL([BUILD_PORTMIDI], [test "$build_portmidi" = "yes"])
AM_CONDITIONAL([BUILD_WINDOWS], [test "$build_windows" = "yes"])

dnl 6.0  Top portion of the config.h/seq64-config.h header files.  The
dnl      seq64-config.h header file has "SEQ64_" prepended to these
dnl      automatically for us.  Also, we can't use
dnl      #define SEQ64_API_VERSION "${SEQ64_API_VERSION}",
dnl      since the macro call in quotes does /not/ get expanded.
dnl
dnl Note: The AX_PREFIX_CONFIG_H macro called way above prepends
dnl       "SEQ64_" to these values when it generated seq64-config.h.

AH_TOP(

#define VERSION_DATE_SHORT "2017-11-13"
#define VERSION "0.93.5"

)

dnl 7. Checks for build configuration.
dnl
dnl 7.a. Compiling with debugging, coverage, or profiling options.
dnl      Implemented in m4/xpc_debug.m4.
dnl
dnl      --enable-debug
dnl      --enable-coverage
dnl      --enable-profiling

AC_XPC_DEBUGGING

dnl 8.  Set up other options in the compiler macros.
dnl
dnl -Wno-error=date-time breaks the build on KX Studio (gcc 4.8)
dnl
dnl Not present on gcc 4.8: -Wno-error=date-time
dnl WARNFLAGS="-Wall -Wextra -pedantic -Wno-error=date-time $WARNINGS"

WARNFLAGS="-Wall -Wextra -pedantic $WARNINGS"
APIDEF="-DAPI_VERSION=\"$SEQ64_API_VERSION\""
SPEEDFLAGS="-ffast-math"
COMMONFLAGS="$WARNFLAGS -D_REENTRANT $APIDEF $DBGFLAGS $STACKCHK $NOERRLOG $NOTHISPTR"
WARNINGS_DISABLED="-Wno-unused-parameter -Wno-non-virtual-dtor"

dnl Check for MinGW. Workaround for libtool's DLL_EXPORT stupidity.
dnl Temporarily, we add the -v option to gcc, so that we can see
dnl what GCC options are in force for MingW builds.
dnl
dnl AX_PTHREAD leaves PTHREADS_LIBS empty for gcc, and sets PTHREADS_CFLAGS
dnl to -pthread, which causes problems if we need -lpthread to appear in
dnl pkgconfig files.
dnl
dnl AX_PTHREAD

dnl VERBCFLAGS="-v"
dnl That macro will cause output of just what tools are being used to build
dnl code.

VERBCFLAGS=""

case "$host_os" in
    *cygwin*)
        gnuwin=yes
        AX_PTHREAD
        ;;

    *mingw*)
        gnuwin=yes
        AC_MSG_NOTICE([Setting up MingW pthreads support])
        CFLAGS="$CFLAGS -mthreads -pthread "
        CPPFLAGS="-DPTW32_STATIC_LIB $CPPFLAGS "
        CXXFLAGS="$CXXFLAGS -mthreads -pthread "
        LDFLAGS="$LDFLAGS -mthreads -pthread "
        AC_DEFINE(HAVE_PTHREAD,1,[Defined to POSIX threads for mingw])
        ;;

    *)
<<<<<<< HEAD
        AC_MSG_NOTICE([Normal pthreads support])
        AC_MSG_CHECKING([Running normal PTHREAD test])
=======
        AC_MSG_NOTICE([normal pthreads support])
        AC_MSG_CHECKING([Running normal PTHREAD test.])
>>>>>>> 1f6f5fbc
        AX_PTHREAD
        ;;
esac

dnl We added -std=c++11 for g++ 4.8, and -Wno-deprecated-declarations to
dnl stop g++ 5.2 from griping about usage of std::auto_ptr<>.
dnl
dnl 2015-10-02:  After a Debian Sid update, the configfile module wouldn't
dnl compile because, we think, the sigc++ now required C++11 support.
dnl So we put that requirement back, and had to fix some issues with
dnl conditional compilation.
dnl
dnl 2017-08-25:  Removed the already-configured (above) -Wl,--as-needed option.

CFLAGS="$CFLAGS $COMMONFLAGS $VERBCFLAGS"
CXXFLAGS="$CFLAGS -std=c++11 -Wno-variadic-macros -Wno-deprecated-declarations"

AM_CONDITIONAL(GNU_WIN, test x$gnuwin = xyes)

dnl Try to fix  the  build flags; we enable RTMIDI by default, but have to
dnl disable it when ALSA or PortMIDI builds are specified.  We have to
dnl use a trick to fool configure, which will strip out any bare #undef
dnl statement it sees.  Don't like this one bit.

AH_BOTTOM(

#ifdef SEQ64_ALSAMIDI_SUPPORT
#/**/undef/**/ SEQ64_RTMIDI_SUPPORT
#endif

#ifdef SEQ64_PORTMIDI_SUPPORT
#/**/undef/**/ SEQ64_RTMIDI_SUPPORT
#endif

#ifdef SEQ64_WINDOWS_SUPPORT
#/**/undef/**/ SEQ64_RTMIDI_SUPPORT
#endif

)

dnl Set up the Makefiles.  First, add Doxygen support conditionally, not using
dnl doc/dox/Makefile.  Then do the rest.
dnl
dnl ca 2016-05-07
dnl We decided to build the Doxygen documentation only manually, and have
dnl removed the doc directory from the Makefile.am, and commented out the
dnl following check.
dnl
dnl AM_CONDITIONAL([HAVE_DOXYGEN], [test -n "$DOXYGEN"])
dnl AM_COND_IF([HAVE_DOXYGEN], [AC_CONFIG_FILES([doc/dox/Makefile])])
dnl
dnl Using AC_CONFIG_FILES rather than AC_OUTPUT enables more flexibility. For
dnl example:
dnl
dnl AS_IF([test "x$for_dist" == "xyes"],
dnl     [AC_CONFIG_FILES(b/Makefile c/Makefile)] )
dnl
dnl AC_OUTPUT(Makefile a/Makefile)
dnl
dnl This will output three Makefiles in case for_dist has the value yes, and
dnl will output only one Makefile otherwise.

AC_CONFIG_FILES([
 Makefile
 m4/Makefile
 libseq64/Makefile
 libseq64/include/Makefile
 libseq64/src/Makefile
 seq_alsamidi/Makefile
 seq_alsamidi/include/Makefile
 seq_alsamidi/src/Makefile
 seq_gtkmm2/Makefile
 seq_gtkmm2/include/Makefile
 seq_gtkmm2/src/Makefile
 seq_portmidi/Makefile
 seq_portmidi/include/Makefile
 seq_portmidi/src/Makefile
 seq_rtmidi/Makefile
 seq_rtmidi/include/Makefile
 seq_rtmidi/src/Makefile
 resources/pixmaps/Makefile
 Sequencer64/Makefile
 Seq64portmidi/Makefile
 Seq64rtmidi/Makefile
 Seq64cli/Makefile
 Midiclocker64/Makefile
 man/Makefile
])

dnl See AC_CONFIG_COMMANDS

AC_OUTPUT

AC_MSG_RESULT([$SEQ64_APP_NAME]);

cat << E_O_F

Now do 'make' to compile the selected application.  Do 'make install'
as root/sudo to install the selected application.  Some tests can be run
using the separate seq64-tests project.  Do 'make dist', etc. to create gzip
and other archives.  To build the PDF documentation, make sure Doxygen and
TexLive are installed, change to the doc/dox directory, and run './make_dox
reference'.  To clean the documentation, run './make_dox clean'.  'install' and
'uninstall' are other options for make_dox.

E_O_F

dnl configure.ac (sequencer64)
dnl
dnl vim: ts=4 sw=4 et ft=config<|MERGE_RESOLUTION|>--- conflicted
+++ resolved
@@ -90,7 +90,6 @@
 dnl against ws2_32.
 dnl
 dnl case $host_os in
-<<<<<<< HEAD
 dnl 
 dnl     mingw*)
 dnl         LDFLAGS="-lws2_32"
@@ -104,21 +103,6 @@
 dnl         AC_TYPE_UINT32_T
 dnl         AC_TYPE_UINT64_T
 dnl         ;;
-=======
-dnl
-dnl 	mingw*)
-dnl 		LDFLAGS="-lws2_32"
-dnl 		;;
-dnl
-dnl 	*)
-dnl 		AC_TYPE_OFF_T
-dnl 		AC_TYPE_SIZE_T
-dnl 		AC_TYPE_SSIZE_T
-dnl 		AC_TYPE_UINT8_T
-dnl 		AC_TYPE_UINT32_T
-dnl 		AC_TYPE_UINT64_T
-dnl 		;;
->>>>>>> 1f6f5fbc
 dnl esac
 
 dnl Handle cross-compiling with mingw32.
@@ -827,13 +811,8 @@
         ;;
 
     *)
-<<<<<<< HEAD
         AC_MSG_NOTICE([Normal pthreads support])
         AC_MSG_CHECKING([Running normal PTHREAD test])
-=======
-        AC_MSG_NOTICE([normal pthreads support])
-        AC_MSG_CHECKING([Running normal PTHREAD test.])
->>>>>>> 1f6f5fbc
         AX_PTHREAD
         ;;
 esac
