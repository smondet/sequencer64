dnl ***************************************************************************
dnl configure.ac (Sequencer64)
dnl ---------------------------------------------------------------------------
dnl
dnl \file          configure.ac
dnl \library       Sequencer64
dnl \author        Chris Ahlstrom
dnl \date          2015-09-11
<<<<<<< HEAD
dnl \update        2016-09-15
=======
dnl \update        2016-10-02
>>>>>>> 0c968d28
dnl \version       $Revision$
dnl \license       $XPC_SUITE_GPL_LICENSE$
dnl
dnl   This script is for the Sequencer64 project, a repacking and fixing
dnl   of seq24 v0.9.2 and a direct fork from sequencer24.
dnl
dnl   Process this file with autoconf to produce a configure script.
dnl
dnl ---------------------------------------------------------------------------

AC_PREREQ(2.60)
AC_REVISION($Revision: 0.9$)dnl
<<<<<<< HEAD
AC_INIT(Sequencer64, [0.9.17.3], [ahlstromcj@gmail.com])
=======
AC_INIT(Sequencer64, [0.9.18], [ahlstromcj@gmail.com])
>>>>>>> 0c968d28
AC_CONFIG_AUX_DIR([aux-files])

dnl AC_CONFIG_SRCDIR([libseq64/src/midibus.cpp])

dnl Do we need the following?  No, but it cleans up a lot of warning messages.

AC_CANONICAL_SYSTEM

dnl See http://www.delorie.com/gnu/docs/automake/automake_24.html

AM_INIT_AUTOMAKE([dist-bzip2])
AC_CONFIG_HEADER([include/config.h])

dnl Prepends "SEQ64_" to a lot of the macro definitions, for a better
dnl guarantee of avoiding naming conflicts.

AX_PREFIX_CONFIG_H([include/seq64-config.h], [seq64])

dnl New for autoconf 2.60, prevents spurious datarootdir warnings.

AC_DEFUN([AC_DATAROOTDIR_CHECKED])

dnl 1. Package version information.  The first item is the name that covers
dnl    a number of libraries, all of whose names start with "midicvt".
dnl    We have to set up a "suite" name; since PACKAGE is defined to be the
dnl    name of the current project, we can't use that value in the package
dnl    configuration files.  It is replaced by MIDICVT_SUITE_NAME, which covers
dnl    all of the library projects.

PACKAGE=sequencer64
AC_DEFINE_UNQUOTED(PACKAGE, "$PACKAGE")
AC_SUBST(PACKAGE)

<<<<<<< HEAD
VERSION="0.9.17.3"
=======
VERSION="0.9.18"
>>>>>>> 0c968d28
AC_DEFINE_UNQUOTED(VERSION, "$VERSION")
AC_SUBST(VERSION)

SEQUENCER64_SUITE_NAME="SEQUENCER64"
AC_SUBST([SEQUENCER64_SUITE_NAME])

dnl For now, the code to set this up is in the libseq64 and seq_gtkmm2
dnl Makefiles:
dnl
dnl GIT_VERSION=$(shell git describe --abbrev=7 --always --tags)
dnl GIT_VERSION="0.9.11-9-gc9ee500"
dnl AC_DEFINE_UNQUOTED(GIT_VERSION, "$GIT_VERSION")
dnl AC_DEFINE(GIT_VERSION, "$GIT_VERSION")
dnl AC_SUBST(GIT_VERSION)

dnl 1.a. Set up version information for this project.
dnl
dnl      This versioning is the libtool version.
dnl      Warning: These values are inserted into libtool's "version-info"
dnl      value, and have to follow libtool rules:
dnl
dnl      Format is 'current:revision:age', where
dnl
dnl      current = Number of the current interface.  If the interface has
dnl      changed, increment this number and set 'revision' to 0.  If the new
dnl      interface has removed elements of the preceding interface, backward
dnl      compatibility has been broken, and you must set 'age' to 0.
dnl
dnl      revision = Implementation number of the most recent interface,
dnl      where 0 is the first.  The runtime loader always uses the library
dnl      with the highest revision.  If you change any source modules,
dnl      increment this number.
dnl
dnl      age = The number of additional interface supported by this library.
dnl      The age must the less than or equal to 'current'.  If the new
dnl      interface is a superset of the preceding interface, 'age' must be
dnl      incremented.

SEQUENCER64_API_MAJOR="0"
AC_SUBST([SEQUENCER64_API_MAJOR])

SEQUENCER64_API_MINOR="9"
AC_SUBST([SEQUENCER64_API_MINOR])

SEQUENCER64_API_PATCH="0"
AC_SUBST([SEQUENCER64_API_PATCH])

SEQUENCER64_OFFICIAL_VERSION="$SEQUENCER64_API_MAJOR.$SEQUENCER64_API_MINOR.$SEQUENCER64_API_PATCH"

dnl For version 1.0.0, we will reset the libtool version information.

SEQUENCER64_LT_CURRENT="0"
AC_SUBST([SEQUENCER64_LT_CURRENT])

SEQUENCER64_LT_REVISION="0"
AC_SUBST([SEQUENCER64_LT_REVISION])

SEQUENCER64_LT_AGE="0"
AC_SUBST([SEQUENCER64_LT_AGE])

SEQUENCER64_LIBTOOL_VERSION="$SEQUENCER64_LT_CURRENT.$SEQUENCER64_LT_REVISION.$SEQUENCER64_LT_AGE"

dnl 1.b. Set up the version strings.  The primary version string of interest
dnl      is SEQUENCER64_API_VERSION.

SEQUENCER64_API_VERSION="$SEQUENCER64_API_MAJOR.$SEQUENCER64_API_MINOR"
AC_SUBST([SEQUENCER64_API_VERSION])

dnl 1.c. Report the version information in the progress output.

AC_MSG_CHECKING(major version)
AC_MSG_RESULT($SEQUENCER64_API_MAJOR)
AC_MSG_CHECKING(minor version)
AC_MSG_RESULT($SEQUENCER64_API_MINOR)
AC_MSG_CHECKING(patchlevel)
AC_MSG_RESULT($SEQUENCER64_API_PATCH)

dnl 1.d. Set up the suite name and current-project name.

SEQUENCER64_PROJECT_NAME="SEQUENCER64"
AC_SUBST([SEQUENCER64_PROJECT_NAME])

AC_DEFINE(_GNU_SOURCE, 1, [gnu source])

dnl 2. Libtool
dnl
dnl Initialize libtool in the default manner, which turns on shared
dnl libraries if available, and enable static libraries if they do not conflict
dnl with shared libraries.  Also sets the shell variable LIBTOOL_DEPS.
dnl
dnl The latest GNU documentation specifies version 2 of libtool, but Debian
dnl testing provides only 1.5 (Debian unstable now provides 2.2).  So we don't
dnl use these new macros, just the older, deprecated macros.
dnl
dnl LT_PREREQ([1.5])
dnl LT_INIT
dnl AC_SUBST([LIBTOOL_DEPS])
dnl
dnl See <http://www.delorie.com/gnu/docs/libtool/libtool_27.html> for the
dnl usage of LIBTOOL_DEPS.
dnl
dnl Uncomment the following if you want more straightforward debugging.  An
dnl alternative is to specify --disable-shared when running 'configure'.
dnl
dnl AC_DISABLE_SHARED

AC_PROG_LIBTOOL

LT_RELEASE="$SEQUENCER64_API_MAJOR.$SEQUENCER64_API_MINOR"
AC_SUBST([LT_RELEASE])

LT_CURRENT="$SEQUENCER64_API_MAJOR"
AC_SUBST([LT_CURRENT])

LT_REVISION="$SEQUENCER64_API_MINOR"
AC_SUBST([LT_REVISION])

LT_AGE="$SEQUENCER64_API_PATCH"
AC_SUBST([LT_AGE])

dnl 3. Set up expandable installation directory(ies).
dnl
dnl These directories are for the sequencer64 library.
dnl
dnl We want all of the header files and library files for the whole suite
dnl to be in the same sub-directory, sequencer64-1.1.  This will avoid
dnl clutter and put all our code in one place.
dnl
dnl      /usr/include/sequencer64-0.9/sequencer64
dnl      /usr/lib/sequencer64-0.9
dnl      /usr/man/man1
dnl      /usr/share/doc/sequencer64-0.9/doc/dox/html

sequencer64includedir="${includedir}/sequencer64-${SEQUENCER64_API_VERSION}"
AC_SUBST(sequencer64includedir)

sequencer64libdir="${libdir}/sequencer64-${SEQUENCER64_API_VERSION}"
AC_SUBST(sequencer64libdir)

sequencer64docdir="${datadir}/doc/sequencer64-${SEQUENCER64_API_VERSION}"
AC_SUBST(sequencer64docdir)

sequencer64datadir="${datadir}/sequencer64-${MIDICVT_API_VERSION}"
AC_SUBST(sequencer64datadir)

sequencer64doxygendir="${datadir}/doc/sequencer64-${SEQUENCER64_API_VERSION}"
AC_SUBST(sequencer64doxygendir)

dnl Do we have -Wl,--as-needed?  This option allows the linker to ignore, i.e.,
dnl not link against, some of the libraries supplied on its command line if
dnl they are not actually used by the shared library that is being created.
dnl For example, if you supply the -lm option on the command line to the linker
dnl but do not actually use any maths functions then the libm.so library will
dnl not be linked against.

AC_MSG_CHECKING(if --as-needed works)
AC_ARG_ENABLE(as_needed,
    [AS_HELP_STRING(--enable-as-needed,
         [Enable linker option -Wl,--as-needed (default=yes)])],
    [
    case "${enableval}" in
         yes) as_needed="1";;
         no) as_needed="";;
         *) AC_MSG_ERROR(bad value ${enableval} for --enable-as_needed);;
    esac
    ],[
        as_needed="unknown"
    ])
if test x"${as_needed}" = x"unknown"; then
    ac_old_ldflags="${LDFLAGS}"
    LDFLAGS="-Wl,--as-needed"
    AC_TRY_LINK(
                [],
                [],
                [as_needed="1"],
                [as_needed=""])
    LDFLAGS="${ac_old_ldflags}" 
fi
if test -n "$as_needed"; then
    AC_MSG_RESULT(yes)
    LDFLAGS="${LDFLAGS} -Wl,--as-needed"
else
    AC_MSG_RESULT(no)
fi

dnl Check for deprecated GTK constructs as per
dnl http://www.murrayc.com/permalink/2011/01/18/avoiding-use-of-deprecated-api/
dnl
dnl Looks too difficult, errors in gtk headers. Try gtkmm-3 directly instead.
dnl That is unworkable at this time, though.
dnl
dnl MM_ARG_ENABLE_WARNINGS([MM_WFLAGS],
dnl  [-Wall],
dnl  [-Wall -Wextra -Wno-missing-field-initializers -DGSEAL_ENABLE],
dnl  [G GDK GDK_PIXBUF PANGO GTK])

dnl 4. Get external flags, if any.

CFLAGS="${CFLAGS}"

dnl Checks for libraries.

AC_CHECK_LIB(rt, main, ,
    AC_MSG_ERROR([POSIX.1b RealTime Library Missing -lrt]))

dnl Convert from gtkmm-2.4 to gtkmm-3.0.  It currently builds either way.
dnl No! I was mistaken, because I had left some 2.4 paths in place below.

AC_CHECK_LIB(gtkmm-2.4, _init,,
    AC_MSG_ERROR(Essential library libgtkmm-2.4 not found))

dnl LATER:
dnl
dnl AC_CHECK_LIB(gtkmm-3.0, _init,,
dnl     AC_MSG_ERROR(Essential library libgtkmm-3.0 not found))

AC_CHECK_LIB(sigc-2.0, main,,
    AC_MSG_ERROR(Essential library libsigc++-2.0 not found))

dnl Checks for header files.

AC_HEADER_STDC
AC_CHECK_HEADERS(getopt.h)

dnl Checks for typedefs, structures, and compiler characteristics.

AC_C_CONST

dnl ALSA

AM_PATH_ALSA(0.9.0)

dnl Check for the presence of Doxygen.  Not an error to be missing, but
dnl we don't want to try to build documentation if it is not present.
dnl See http://www.gnu.org/software/autoconf-archive/ax_prog_doxygen.html
dnl
dnl AC_PROG_DOXYGEN

AC_CHECK_PROGS([DOXYGEN], [doxygen])
if test -z "$DOXYGEN";
   then AC_MSG_WARN([Doxygen not found - continuing without Doxygen support])
fi

dnl 5.b. gcc support.

AC_GCC_VERSION

dnl C++ support.  Run tests in C++.  Note the order; avoids messy warnings.

AC_LANG_C
AC_PROG_CC
AC_LANG_CPLUSPLUS       dnl or AC_LANG([C++])
AC_PROG_CXX
AC_PROG_CXXCPP
AC_PROG_INSTALL
AC_PROG_LN_S

dnl 5.c. Mingw support.
dnl
dnl Checks for the MingW32 compiler environment. If present, sets shell
dnl variable MINGW32 to 'yes'. If not present, sets MINGW32 to the
dnl empty string.
dnl
dnl Also check to see if the user specified the MingW32 installation
dnl location.  On Debian, the installation is in /usr/i586-mingw32msvc/.
dnl The Mingw versions of the executables start with "i586".  For example,
dnl the compiler is "i586-mingw32msvc-gcc-3.4.5".
dnl
dnl http://www.wxwidgets.org/wiki/index.php/Cross-Compiling_Under_Linux
dnl
dnl is a good place to start learning about building Windows applications.

AC_XPC_MINGW32
AC_ARG_WITH(mingw32,[  --with-mingw32[=DIR]    MingW32 installation location])

dnl gtkmm
dnl
dnl PKG_CHECK_MODULES(GTKMM, gtkmm-3.0 >= 3.0.0)

PKG_CHECK_MODULES(GTKMM, gtkmm-2.4 >= 2.4.0)
AC_SUBST(GTKMM_CFLAGS)
AC_SUBST(GTKMM_LIBS)

dnl Checks for the Cygwin environment. If present, sets shell variable
dnl CYGWIN to 'yes'; if not present, sets CYGWIN to the empty string.

AC_CYGWIN

dnl Clear out the X11 flags for the case where we are cross-compiling
dnl for i586-mingw32 targets, under UNIX.

if test "x$CYGWIN" = "xyes" -o "x$MINGW32" = "xyes" ; then
   X_CFLAGS=""
   X_LIBS=""
fi

dnl JACK SUPPORT

AC_ARG_ENABLE(jack,
    [AS_HELP_STRING(--disable-jack, [Disable JACK support])],
    [jack=$enableval],
    [jack=yes])

AC_ARG_ENABLE(jack-session,
    [AS_HELP_STRING(--disable-jack-session, [Disable JACK session support])],
    [jack_session=$enableval],
    [jack_session=yes])

dnl USER_LDFLAGS="${USER_LDFLAGS} $(pkg-config --libs jack )"
dnl features_list="${features_list} (Jack)"

if test "$jack" != "no"; then
    PKG_CHECK_MODULES(JACK, jack >= 0.90.0, jack_found="yes", jack_found="no")
    if test "$jack_found" = "yes"; then
        AC_DEFINE(JACK_SUPPORT, 1, [Define to enable JACK driver])
        AC_SUBST(JACK_CFLAGS)
        AC_SUBST(JACK_LIBS)

        dnl JACK session        
        if test "$jack_session" != "no"; then
            AC_CHECK_HEADER(jack/session.h, jack_session_found="yes",
                            jack_session_found="no")
            if test "$jack_session_found" = "yes"; then
                AC_DEFINE(JACK_SESSION, 1,
                          [Define to enable JACK session support])
            fi
        fi

    else
        AC_MSG_WARN([*** Could not find JACK library, disabling JACK support])
    fi
else
    AC_MSG_WARN([*** JACK support not enabled.]);
fi

dnl LASH support
dnl
dnl WARNING:  LASH support is too entangle in the GUI system at present in
dnl this code, so the default is to DISABLE it!  We need to separate out
dnl some of the perform code and other code from the GUI framework.

AC_ARG_ENABLE(lash,
    [AS_HELP_STRING(--disable-lash, [Disable LASH support])],
    [lash=$enableval],
    [lash=yes])

if test "$lash" != "no"; then
    PKG_CHECK_MODULES(LASH, lash-1.0 >= 0.5.0, lash_found="yes", lash_found="no")
    if test "$lash_found" = "yes"; then
        AC_DEFINE(LASH_SUPPORT, 1, [Define to enable LASH support])
        AC_SUBST(LASH_CFLAGS)
        AC_SUBST(LASH_LIBS)
    else
        AC_MSG_WARN([*** LASH not found, session support will not be built.])
    fi
else
    AC_MSG_WARN([*** LASH support not enabled.]);
fi

dnl PortMidi support
dnl
dnl TODO

dnl Support for highlighting empty sequences (in yellow).  If enabled, the
dnl macro SEQ64_HIGHLIGHT_EMPTY_SEQS is defined.  All macros produced by
dnl this configuration start with "SEQ64_".

AC_ARG_ENABLE(highlight,
    [AS_HELP_STRING(--disable-highlight, [Disable highlighting empty sequences])],
    [highlight=$enableval],
    [highlight=yes])

if test "$highlight" != "no"; then
    AC_DEFINE(HIGHLIGHT_EMPTY_SEQS, 1, [Define to enable highlighting empty sequences])
else
    AC_MSG_WARN([*** Highlighting empty sequences not enabled.]);
fi

dnl Support for using the event editor.  It can cause issues if used, and adds
dnl to the size of the application, so we want the option to disable it.  We
dnl leave it in the code, but comment out the menu entries to access it, until
dnl we can work out the issues.  Ah, finally worked them out, by adding calls
dnl to verify_and_link().

AC_ARG_ENABLE(eveditor,
    [AS_HELP_STRING(--disable-eveditor, [Disable using the event editor])],
    [eveditor=$enableval],
    [eveditor=yes])

if test "$eveditor" != "no"; then
    AC_DEFINE(ENABLE_EVENT_EDITOR, 1, [Define to enable the event editor])
else
    AC_MSG_WARN([*** Event editor not enabled.]);
fi

dnl Support for pausing playback in ALSA mode, including a pause button.
dnl If enabled, the macro SEQ64_PAUSE_SUPPORT is defined.

AC_ARG_ENABLE(pause,
    [AS_HELP_STRING(--disable-pause, [Disable pausing sequences and pause button])],
    [pause=$enableval],
    [pause=yes])

if test "$pause" != "no"; then
    AC_DEFINE(PAUSE_SUPPORT, 1, [Define to enable pausing and pause button])
else
    AC_MSG_WARN([*** Pausing sequences and pause button not enabled.]);
fi

dnl Support for re-enabling the "statistics" code.
dnl If enabled, the macro SEQ64_STATISTICS_SUPPORT is defined.
dnl The default is for this feature to be disabled.

AC_ARG_ENABLE(statistics,
    [AS_HELP_STRING(--enable-statistics, [Enable statistics gathering])],
    [statistics=$enableval],
    [statistics=no])

if test "$statistics" != "no"; then
    AC_DEFINE(STATISTICS_SUPPORT, 1, [Define to enable statistics gathering])
else
    AC_MSG_WARN([*** Running statistics gathering not enabled.]);
fi

dnl Support for using the stazed JACK support.  Currently disabled by default,
dnl until we get it fully integrated and working.

AC_ARG_ENABLE(seq32jack,
    [AS_HELP_STRING(--enable-seq32jack, [Enable using Seq32-style JACK support])],
    [seq32jack=$enableval],
    [seq32jack=no])

if test "$seq32jack" != "no"; then
    AC_DEFINE(STAZED_JACK_SUPPORT, 1, [Define to enable Seq32 JACK support])
    AC_DEFINE(JACK_SUPPORT, 1, [Define to enable JACK driver])
else
    AC_MSG_WARN([*** Seq32 JACK support not enabled.]);
fi

dnl Support for using the stazed chord generator.

AC_ARG_ENABLE(chords,
    [AS_HELP_STRING(--disable-chords, [Disable using the chord generator])],
    [chords=$enableval],
    [chords=yes])

if test "$chords" != "no"; then
    AC_DEFINE(STAZED_CHORD_GENERATOR, 1, [Define to enable the chord generator])
else
    AC_MSG_WARN([*** Chord generator not enabled.]);
fi

dnl Support for using the stazed transpose feature.  This affects sequence and
dnl song transpose, not the transpose tool.

AC_ARG_ENABLE(transpose,
    [AS_HELP_STRING(--disable-transpose, [Disable using global transpose])],
    [transpose=$enableval],
    [transpose=yes])

if test "$transpose" != "no"; then
    AC_DEFINE(STAZED_TRANSPOSE, 1, [Define to enable global transpose])
else
    AC_MSG_WARN([*** Global seq32 transpose not enabled.]);
fi

dnl Support for using the stazed transport feature.  This adds rewind, fast-
dnl forward, and some other features.

AC_ARG_ENABLE(transport,
    [AS_HELP_STRING(--enable-transport, [Enable using extended transport])],
    [transport=$enableval],
    [transport=no])

if test "$transport" != "no"; then
    AC_DEFINE(STAZED_TRANSPORT, 1, [Define to enable extended transport])
else
    AC_MSG_WARN([*** Extended seq32 transport not enabled.]);
fi

dnl Support for stripping unused mute-group specifications from the output MIDI
dnl file.  They are still left in the "rc" configuration file, but can be
dnl manually disabled by setting the mute-group size to 0 in that file.

AC_ARG_ENABLE(mutestrip,
    [AS_HELP_STRING(--disable-mutestrip,
        [Disable stripping empty mute groups from MIDI files])],
    [mutestrip=$enableval],
    [mutestrip=yes])

if test "$mutestrip" != "no"; then
    AC_DEFINE(STRIP_EMPTY_MUTES, 1, [Define to enable stripping empty mute groups])
else
    AC_MSG_WARN([*** Empty mute strip not enabled.]);
fi

dnl 6.0  Top portion of the config.h/sequencer64-config.h header files.
dnl      The sequencer64-config.h header file has "SEQUENCER64_" prepended
dnl      to these automatically for us.  Also, we can't use
dnl      #define SEQUENCER64_API_VERSION "${SEQUENCER64_API_VERSION}",
dnl      since the macro call in quotes does /not/ get expanded.
dnl
dnl Note: The AX_PREFIX_CONFIG_H macro called way above prepends
dnl       "SEQUENCER64_" to these values when it generated sequencer64-config.h.
dnl
dnl #define API_VERSION "0.9"             // defined on command line

AH_TOP(

<<<<<<< HEAD
#define VERSION_DATE_SHORT "2016-09-15"
#define VERSION "0.9.17.3"
=======
#define VERSION_DATE_SHORT "2016-10-02"
#define VERSION "0.9.18"
>>>>>>> 0c968d28

)

dnl 7. Checks for build configuration.
dnl
dnl 7.a. Compiling with debugging, coverage, or profiling options.
dnl      Implemented in m4/xpc_debug.m4.
dnl
dnl      --enable-debug
dnl      --enable-coverage
dnl      --enable-profiling

AC_XPC_DEBUGGING

dnl 8.  Set up other options in the compiler macros.

APIDEF="-DAPI_VERSION=\"$SEQUENCER64_API_VERSION\""
WARNFLAGS="-Wall -Wextra -pedantic $WARNINGS"
SPEEDFLAGS="-ffast-math"
COMMONFLAGS="$WARNFLAGS -D_REENTRANT $APIDEF $DBGFLAGS $STACKCHK $NOERRLOG $NOTHISPTR"

dnl Add $WARNINGS_ENABLED to CXXFLAGS if you want to see all warnings, all
dnl the time.

WARNINGS_ENABLED="-Wall"
WARNINGS_DISABLED="-Wno-unused-parameter -Wno-non-virtual-dtor"

dnl We added -std=c++11 for g++ 4.8, and -Wno-deprecated-declarations to
dnl stop g++ 5.2 from griping about usage of std::auto_ptr<>.
dnl
dnl 2015-10-02:  After a Debian Sid update, the configfile module wouldn't
dnl compile because, we think, the sigc++ now required C++11 support.
dnl So we put that requirement back, and had to fix some issues with
dnl conditional compilation.

CFLAGS="$CFLAGS $COMMONFLAGS"
CXXFLAGS="$CFLAGS -std=c++11 -Wno-variadic-macros -Wno-deprecated-declarations"

AH_BOTTOM(
   /* Bottom of header config */
)

dnl Set up the Makefiles.  First, add Doxygen support conditionally, not using
dnl doc/dox/Makefile.  Then do the rest.
dnl
dnl ca 2016-05-07
dnl We decided to build the Doxygen documentation only manually, and have
dnl removed the doc directory from the Makefile.am, and commented out the
dnl following check.
dnl
dnl AM_CONDITIONAL([HAVE_DOXYGEN],
dnl     [test -n "$DOXYGEN"])AM_COND_IF([HAVE_DOXYGEN],
dnl     [AC_CONFIG_FILES([doc/dox/Makefile])])

AC_CONFIG_FILES([
 Makefile
 m4/Makefile
 libseq64/Makefile
 libseq64/include/Makefile
 libseq64/src/Makefile
 seq_gtkmm2/Makefile
 seq_gtkmm2/include/Makefile
 seq_gtkmm2/src/Makefile
 seq_portmidi/Makefile
 seq_portmidi/include/Makefile
 seq_portmidi/src/Makefile
 resources/pixmaps/Makefile
 Sequencer64/Makefile
 man/Makefile
 ])

AC_OUTPUT

cat << E_O_F

Now do 'make' to compile the Sequencer64-related projects.
Do 'make install' as root/sudo to install the Sequencer64 application.
Some tests can be run using the separate seq64-tests project.
Do 'make dist', etc. to create gzip and other archives.
To build the PDF documentation, make sure Doxygen and TexLive are installed,
change to the doc/dox directory, and run './make_dox reference'.  To clean
the documentation, run './make_dox clean'.  'install' and 'uninstall' are other
options for make_dox.

E_O_F

dnl configure.ac (sequencer64)
dnl
dnl vim: ts=4 sw=4 et ft=config<|MERGE_RESOLUTION|>--- conflicted
+++ resolved
@@ -6,11 +6,7 @@
 dnl \library       Sequencer64
 dnl \author        Chris Ahlstrom
 dnl \date          2015-09-11
-<<<<<<< HEAD
-dnl \update        2016-09-15
-=======
 dnl \update        2016-10-02
->>>>>>> 0c968d28
 dnl \version       $Revision$
 dnl \license       $XPC_SUITE_GPL_LICENSE$
 dnl
@@ -23,11 +19,7 @@
 
 AC_PREREQ(2.60)
 AC_REVISION($Revision: 0.9$)dnl
-<<<<<<< HEAD
-AC_INIT(Sequencer64, [0.9.17.3], [ahlstromcj@gmail.com])
-=======
 AC_INIT(Sequencer64, [0.9.18], [ahlstromcj@gmail.com])
->>>>>>> 0c968d28
 AC_CONFIG_AUX_DIR([aux-files])
 
 dnl AC_CONFIG_SRCDIR([libseq64/src/midibus.cpp])
@@ -61,11 +53,7 @@
 AC_DEFINE_UNQUOTED(PACKAGE, "$PACKAGE")
 AC_SUBST(PACKAGE)
 
-<<<<<<< HEAD
-VERSION="0.9.17.3"
-=======
 VERSION="0.9.18"
->>>>>>> 0c968d28
 AC_DEFINE_UNQUOTED(VERSION, "$VERSION")
 AC_SUBST(VERSION)
 
@@ -575,13 +563,8 @@
 
 AH_TOP(
 
-<<<<<<< HEAD
-#define VERSION_DATE_SHORT "2016-09-15"
-#define VERSION "0.9.17.3"
-=======
 #define VERSION_DATE_SHORT "2016-10-02"
 #define VERSION "0.9.18"
->>>>>>> 0c968d28
 
 )
 
