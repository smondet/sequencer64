--- conflicted
+++ resolved
@@ -6,11 +6,7 @@
 dnl \library       Sequencer64
 dnl \author        Chris Ahlstrom
 dnl \date          2015-09-11
-<<<<<<< HEAD
-dnl \update        2017-05-24
-=======
 dnl \update        2017-05-29
->>>>>>> b5ec8987
 dnl \version       $Revision$
 dnl \license       $XPC_SUITE_GPL_LICENSE$
 dnl
@@ -490,7 +486,7 @@
 dnl PortMidi support.  Deprecated.
 
 AC_ARG_ENABLE(portmidi,
-    [AS_HELP_STRING(--enable-portmidi, [Enable PortMidi build])],
+    [AS_HELP_STRING(--enable-portmidi, [Enable PortMidi build (deprecated)])],
     [portmidi=$enableval],
     [portmidi=no])
 
@@ -509,8 +505,7 @@
 AC_SUBST(APP_NAME)
 
 dnl Support for highlighting empty sequences (in yellow).  If enabled, the
-dnl macro SEQ64_HIGHLIGHT_EMPTY_SEQS is defined.  All macros produced by
-dnl this configuration start with "SEQ64_".
+dnl macro SEQ64_HIGHLIGHT_EMPTY_SEQS is defined.
 
 AC_ARG_ENABLE(highlight,
     [AS_HELP_STRING(--disable-highlight, [Disable highlighting empty sequences])],
@@ -557,6 +552,21 @@
     AC_MSG_WARN([Pausing sequences and pause-button disabled.]);
 fi
 
+dnl Support for multiple main windows. If enabled, the
+dnl macro SEQ64_MULTI_MAINWID macro is defined.
+
+AC_ARG_ENABLE(multiwid,
+    [AS_HELP_STRING(--disable-multiwid, [Disable multiple main window support])],
+    [multiwid=$enableval],
+    [multiwid=yes])
+
+if test "$multiwid" != "no"; then
+    AC_DEFINE(MULTI_MAINWID, 1, [Define to enable multiple main windows])
+    AC_MSG_RESULT([Multiple main windows enabled.]);
+else
+    AC_MSG_WARN([Multiple main windows disabled.]);
+fi
+
 dnl Support for re-enabling the "statistics" code.  If enabled, macro
 dnl SEQ64_STATISTICS_SUPPORT is defined.  Default is disabled.  Not too useful.
 
@@ -646,13 +656,8 @@
 
 AH_TOP(
 
-<<<<<<< HEAD
-#define VERSION_DATE_SHORT "2017-05-24"
+#define VERSION_DATE_SHORT "2017-05-29"
 #define VERSION "0.91.0"
-=======
-#define VERSION_DATE_SHORT "2017-05-29"
-#define VERSION "0.90.6"
->>>>>>> b5ec8987
 
 )
 
