<<<<<<< HEAD
INSTALL for Sequencer64 v. 0.96.0 and above
Chris Ahlstrom
2015-09-10 to 2018-09-12
=======
INSTALL for Sequencer64 v. 0.95.4 and above
Chris Ahlstrom
2015-09-10 to 2018-09-14
>>>>>>> d92d40ce

The current packaging for Sequencer64 requires building the code.  The
bootstrapping setup is primarily aimed at developers.  Starting with version
0.90.4, five different versions of the program can be built:

    -   seq64. Native JACK; the default build after a simple bootstrap
        command. JACK MIDI with optional JACK transport; fall-back to ALSA;
        Better support for Meta events (specifically Set Tempo and Time
        Signature).  Now the most official version of Sequencer64.  Also
        builds a test application, midiclocker64.
    -   qrseq64.  The RtMidi version of the application, with a Qt5
        user interface based on Kepler34.  Built via GNU automake, Linux only.
    -   qpseq64.  The PortMidi version of the application, with a Qt5 user
        interface based on Kepler34.  Useable, but still lacks some
        user-interface elements of the Gtkmm 2.4 version.  Built via qmake and
        suitable for loading in QtCreator installed with mingw32 tools.  This
        version supports both Linux and (wait for it...) Windows.  If you want
        to build it yourself in Windows, be sure to specify the Mingw library,
        tools, and mkspec in Qt Creator.
    -   seq64cli.  An in-progress version of a GUI-less version of Sequencer64,
        which can run from the console or as a daemon.  Also builds a test
        application, midiclocker64.
    -   sequencer64. ALSA w/JACK transport; the original version. Deprecated.
    -   seq64portmidi. PortMIDI implementation; has issues, a less effective
        option for Linux. Deprecated.

    We provide a portable Windows Zip package and a Windows installer in
    the "sequencer64-packages" project in GitHub.  It is also fairly easy to
    build the Windows version using QtCreator/qmake.

Below are sections for various ways of installing this project by building
from source code:

    -   Quick Install
    -   Advanced Steps
    -   Qmake-based Install

Quick Install:

    The quick install is meant for for those who do no want to install a lot
    of extra developer packages, and want to use the standard "./configure ;
    make ; make install" mantra.  These steps build the default version of
    Sequencer64, "seq64".

    The "configure" script for the normal build process means you will need to
    make sure various "dev" dependencies are installed.  See the DEPENDENCIES
    section.  In addition, there may be a need to do the following commands,
    which require automake and libtool to be installed:

        $ libtoolize
        $ automake --add-missing

    Grab a Sequencer64 tarball e.g. sequencer64-master-rtmidi-0.94.6-1.tar.xz.
    Untar it

        $ ./configure --enable-release --enable-rtmidi
        $ make
        $ sudo make install

    The configure "--enable-release --enable-rtmidi" options are optional,
    since they are the defaults.  This build results in the first executable
    described above, seq64, the same setup created by "./bootstrap -er -rm".

    If any issues occur, please write me through GitHub, or directly at my
    Gmail address.

Advanced Steps:

    These steps are meant for those who want to try the various versions of
    Sequencer64, and do not mind installing a lot of extra developer software.

   0.  Preload any DEPENDENCIES, as listed at the end of this document.
       However, if some are missing, the configure script will tell you,
       or, at worst, a build error will tell you.

   1.  Check-out the branch you want, if you do not want "master".  Make a
       branch if you want to make changes.  The active branches are "master",
       "playlist", and "qt5_reconcile".  The comand "git branch -a" will
       show other branches not yet deleted.  See GitHub.

   2.  The first thing to do is decide what version of Sequencer64 you want to
       build.  There are now 5 versions:

       1.   Seq64rtmidi/seq64:           ./bootstrap [ -er | -ed] -rm
       2.   Seq64cli/seq64cli:           ./bootstrap -er -cli
       3.   Sequencer64/sequencer64:     ./bootstrap -er -am
       4.   Seq64portmidi/seq64portmidi: ./bootstrap -er -pm (fewer features)
       5.   Seq64qt5/qseq64:             ./bootstrap -er -qt (in progress)

       (Currently, one can use "-cli" and "-rm" together to build both
       versions in one pass.
   
       From the top project directory, run one of the commands above (they
       auto-configure) or run the following commands, which set up a release
       build of seq64 (native JACK, native ALSA fallback).

       $ ./bootstrap            (only if the configure script does not exist)
       $ ./configure [options]

       If you do not want to see a lot of output, the stock autotools
       option "--enable-silent-rules" can be added to the ./configure command.
       Otherwise:

       $ ./bootstrap --enable-release [ -rm | -cli | -am | -pm ]
       $ ./bootstrap -er [ -rm | -cli | -am | -pm ]

       Note that the options in brackets are optional.  The additional options
       select the kind of Sequencer64 to build.  There is now no default, but
       -rm is most likely what you want, for a Linux build.

       For debugging without libtool getting in the way, just run the
       following command, which will add the --enable-debug and
       --disable-shared options to a configure run:

       $ ./bootstrap --enable-debug [ -rm | -cli | -am | -pm ]
       $ ./bootstrap -ed [ -rm | -cli | -am | -pm ]

       There are also configure options as described below, and conditional
       macros in the header files.  The configure options can be supplied to
       the ./configure command, while build macros can be defined (in the
       code) to even further tailor the build.

   3.  Run the make command:

       $ make

       This procedure no longer builds the documentation. If you do care about
       programmer documentation, change to the doc/dox directory and run
       "./make_dox reference" and "./make_dox notes".

       WARNING:  "./make_dox reference" is currently BROKEN, even though
                 no errors/warnings are shown in the Doxygen log files.
      
       You can add options to "make", such as "V=0" (enable silent build),
       "V=1" (enable the normal verbose build), and "-j n" (use n processors
       to speed up the build).

   4.  To install, become root and run:

       # make install

       Note that we have removed the developer reference manual from the
       automated build (see the Doxygen DEPENDENCIES below), but the existing
       documents will still be installed.

   5.  See the additional features that can be enabled, below, using 
       build macros.

   6.  Also grab the Sequencer64 User Manual from:

            http://github.com/ahlstromcj/sequencer64-doc.git

       It contains a prebuilt PDF version of the manual, as well as the
       LaTeX files needed to rebuild it.

   7.  If you want to generate your own source/configure tarball for
       distributing Sequencer64, use the pack script:

       ./pack --release rtmidi 0.94.6

       where rtmidi is the intended default build, and 0.94.6 is the version
       of the project.  The branch is included in the resulting tarball name;
       the usual branch would be "master".

Disabling JACK:

    Those who do not want to use the deprecated legacy Sequencer64 project
    (ALSA only) may want to do an rtmidi build without JACK enabled.

    TODO.

Qmake-based Install:

    A build based on Qt Creator and Qmake is available.  It has the sole
    purpose of making it easy to build the project on Windows, though we
    created this build on Linux first to work out the numerous "gotchas" with
    Qt Creator, QMake, and the internal Sequencer64 "architecture".
    
    The Qmake-based build is designed *only* to use the PortMidi
    library and the new Kepler34-based Qt 5 user interface.  This
    user interface is currently still less functional than the Gtkmm 2.4 user
    interface, but the Sequencer64 libraries are used internally.

    The first way to use this build is to run qtcreator and load the
    qpseq64.pro file.  This method can be used if you do not care for the
    command-line.  However, if the installer for Qt Creator did not
    set up the default "kit" properly, you must create a good kit manually.
    If the kit is set up properly, the "qpseq64.pro" entry in the left
    project panel will show the other "pro" files as subprojects.  Note that
    a successful build will put the generated files in a "shadow" directory
    parallel with the "sequencer64" directory, such as:
    
        build-qpseq64-Desktop_Qt_5_10_1_MinGW_32bit-Debug
    
    Do not forget to "Configure Project" before trying to build it!

    The second way to use this build is to just use qmake to do a "shadow
    build".  Assuming you are in the "sequencer64" directory:

        $ cd ..
        $ mkdir debug-build
        $ cd debug-build
        $ qmake -makefile -recursive "CONFIG += debug" ../sequencer64/qpseq64.pro
        $ make
        $ gdb ./Seq64qt/qpseq64 (for debugging)

    One can also use "CONFIG += release", or just leave that off entirely.

    Our aim is to get a nice static build that works under Linux or Windows.
    Currently, we have tried only using the "mingw" tools in Windows, not the
    "msvc" (Microsoft) tools.  For debugging, gdb can be used, but QtCreator
    is an easier debugging interface.

    To create an installer package for Windows, see the instructions at the
    top of the "nsis/Seq64Setup_V0.95.nsi" file. One can build the Sequencer64
    application in Windows, and then build the installer for it in Windows or
    Linux!

CONFIGURE OPTIONS FOR APPLICATION FEATURES:

    These options undefine the following build macros:

        SEQ64_RTMIDI_SUPPORT
        SEQ64_ALSAMIDI_SUPPORT
        SEQ64_PORTMIDI_SUPPORT
        SEQ64_HIGHLIGHT_EMPTY_SEQS
        SEQ64_LASH_SUPPORT
        SEQ64_JACK_SUPPORT
        SEQ64_JACK_SESSION
        SEQ64_PAUSE_SUPPORT
        SEQ64_STAZED_CHORD_GENERATOR
        SEQ64_JE_PATTERN_PANEL_SCROLLBARS
        SEQ64_MULTI_MAINWID

    --enable-rtmidi

        Defines SEQ64_RTMIDI_SUPPORT to enable our heavily modified "rtmidi"
        library.  This option enables the usage of native JACK MIDI which will
        fall back to ALSA if JACK is not running.  Builds Seq64rtmidi/seq64.

    --enable-alsamidi --disable-rtmidi

        Defines SEQ64_ALSAMIDI_SUPPORT to build the original Sequencer64.
        This build is not quite the same, since we have refactored the midibus
        and mastermidibus modules, and added the businfo module.  Builds
        Sequencer64/sequencer64.  Note that "rtmidi" must be explicitly
        disabled at this time.

    --enable-portmidi --disable-rtmidi

        Defines SEQ64_PORTMIDI_SUPPORT to build the PortMIDI version of
        Sequencer64, using the Linux version of this library.  Builds
        Seq64portmidi/seq64portmidi.  We have tested only playback.  When we
        eventually get to Windows MIDI support, we have to decide whether to
        use the "portmidi" build or to use the "rtmidi" build.  Note that
        "rtmidi" must be explicitly disabled at this time.
        
    --disable-highlight

        Undefines the SEQ64_HIGHLIGHT_EMPTY_SEQS  macro, which is otherwise
        defined by default.  If defined, the application will highlight empty
        sequences/patterns by coloring them yellow.

    --enable-lash

        Defines the SEQ64_LASH_SUPPORT macro, which is now undefined
        by default.  Use this if you still use LASH session management.

    --disable-jack
    
        Undefines the SEQ64_JACK_SUPPORT macro, which is otherwise defined
        by default.  This option is not viable for the "rtmidi" version of
        Sequencer64, which incorporates a couple of JACK modules.

    --disable-jack-session

        Undefines the SEQ64_JACK_SESSION macro, which is defined if JACK
        support is defined, and the jack/session.h file is found.

    --disable-pause

        Undefines the SEQ64_PAUSE_SUPPORT macro.  If this macro is defined,
        then the application is built with support for a Pause button.  It
        used to control the addition of pause functionality, but that
        functionality is now permanent..  This means that, in ALSA mode, the
        progress bars stay in place when Pause is activated (by click or
        keystroke), and playback resumes where it left off.  The Stop button
        still rewinds to the beginning.  The behavior of JACK transport, if
        enabled, is (should be!) unchanged.  To go back to the legacy
        stop/play behavior, use the --disable-pause option when running the
        configure script.  Note that we are still working through issues with
        the pause option, and there are a lot of situations to test.

    --disable-chords

        Undefines the SEQ64_STAZED_CHORD_GENERATOR macro.  If this macro is
        defined, then the application is built with support for a Chord button
        in the pattern editor, which enables entering whole chords with a
        single click.  This feature is grabbed from
        https://github.com/Stazed/seq32.

    --disable-seq32jack (obsolete, removed)

        The code that used to be marked with the SEQ64_STAZED_JACK_SUPPORT
        macro is now permanent.  It enables Seq32 JACK handling, which
        incorporates many improvements to JACK transport, including the MIDI
        clock fix from Seq24 v. 0.9.3.  It is now working pretty well, and
        probably the best option now.

    --disable-lfo

        Undefines the SEQ64_STAZED_LFO_SUPPORT macro, which is now defined by
        default.  When enable, the pattern editor includes an "LFO" button
        that brings up a small window to allow for the modulation of event
        data (in the data pane) by simple periodic waveforms.  This feature
        was adopted and improved from the Seq32 project.

    --enable-portmidi
    --enable-rtmidi
    --enable-alsamidi

        We have gotten a few alternate implementations to work.  The normal
        build is effectively --enable-rtmidi.  The --enable-portmidi flag
        creates a new application, seq64portmidi, that is based on using ALSA
        on Linux via the PortMidi application.  If we get a nice
        implementation of gtkmm2 for Windows working, we ought to have the
        Windows version we were looking at.  The macros are:

        SEQ64_PORTMIDI_SUPPORT
        SEQ64_RTMIDI_SUPPORT

        They are used only in the --version output.

    --disable-mainscroll

        Undefines SEQ64_JE_PATTERN_PANEL_SCROLLBARS.  This macro enables
        a new scroll-bar feature in the main window, from user jean-emmanuel,
        in preparation for a larger number of patterns in the main window.

    --disable-multiwid

        Undefines SEQ64_MULTI_MAINWID.  This macro enables showing multiple
        main window sets in up to a 3-row by 2-column matrix, with Set
        spinners for each windows, or one for the whole group.  This option
        is not perfect, but can be useful.

MANUALLY-DEFINED MACROS IN CODE:

    The following items are not yet part of the configure script, but can
    be edited manually to achieve the desired settings.  Only crazy or
    experiment-happy people will normally want to change the define-state of
    these macros.  We have consolidated them into a single file,
    libseq64/include/seq64_features.h, to make them easier to find and edit.

    SEQ64_SHOW_COLOR_PALETTE:

        If enabled (will be the default), this feature allows the user to pick
        a color for each sequence, to make it more distinguishable.  The
        default color is NONE (a white color) that is not stored in the track.
        Otherwise, this color is saved in a SeqSpec associated with the track.
        This differs from the Kepler34 implementation, which stores 1024
        color values no matter what.

    SEQ64_SONG_BOX_SELECT:

        This feature is meant to become a permanent part of Sequencer64
        eventually.  If defined, it allows selecting multiple patterns in the
        Song editor.  Currently, this can be done by selecting a pattern, then
        holding the Shift key while selecting more patterns.  Eventually,
        the ability to box-select mutliple patterns, like Kepler34, will be
        added.  However, this will be a long time in coming, as I have churned
        a lot trying to get it to work.  However, it is available if
        building for Qt support (i.e. SEQ64_QTMIDI_SUPPORT is defined).

    SEQ64_STAZED_EXPAND_RECORD:     (now a permanent, unmacroed feature)

        This macro, now permanent, turns on the ability to specify
        different behavior in recording.  Normally, when a pattern loops to
        the beginning, and new events are received, then these new events are
        added to the events already there.  If this macro is defined, then
        the seqedit window provides a record modification button which lets
        the user select "Overwrite", which deletes the events in the pattern
        at the beginning of the loop, and "Expand", which adds measures to the
        pattern as the progress of recording moves forward.

    SEQ64_EDIT_SEQUENCE_HIGHLIGHT:

        Provides the option to highlight the currently-editing sequence
        in the main window view and in the song editor.  If the sequence is
        muted, it is highlighted in black text on a cyan background.  If
        it is unmuted, it is highlighted in cyan text on a black background.
        The highlighting follows whichever pattern editor or event editor has
        the focus.

    SEQ64_HANDLE_TIMESIG_AND_TEMPO:

        OBSOLETE:  It is now a permanent option, unchangeable.

        Provides a new option to save the Time Signature and Tempo data
        that may be present in a MIDI file (in the first track) in the
        sequence object, and write them back to the MIDI file when saved
        again, in Sequencer64 format.  The SeqSpec events that Seq24 and
        Sequencer64 save for these "events" are not readable by other MIDI
        applications, such as QTractor.  By enabling this macro, other
        sequencers can read the correct time-signature and tempo values from
        Sequencer64 MIDI files.

    SEQ64_USE_NEW_FONT:

        OBSOLETE:  now a run-time option that can be changed in the
        user-settings ("user") configuration file.

        Already defined in the font module.  If defined, a new, anti-aliased,
        bold font is used in the user-interface.  This new font is implemented
        in new XPM files in resources/pixmaps directory: wen*.xpm.  The font
        is slightly larger, but changes the user-interface sizes only to an
        infinitesmal degree.  Using this new font is the default.

    SEQ64_USE_EVENT_MAP:

        Was defined in the seq64_features.h module.  It enables the usage of an
        std::multimap, instead of an std::list, to store MIDI events.  Because
        the code does a lot of sorting of events, using the std::multimap is
        actually a lot faster (especially under debug mode, where it takes
        many seconds for a medium-size MIDI file to load using the std::list
        implementation).

        There is still a chance that the std::multimap might prove the
        limiting factor during playback. And, in fact, we found that for
        the large MIDI file, contrib/midi/b4uacuse-stress.midi, on our slow
        single-core test machine, the amount of data was simply unplayable.
        So now the std::list implementation is back in usage, but with a
        difference.  When loading the MIDI file, no sorting is done until
        all of the events have been added to a sequence.  This make the
        loading process as fast as the std::multimap, but with a much better
        throughput for playback.

        We will eventually consider replacing std::list with std::vector
        for even better throughput; the former still has node pointers to deal
        with, which slows simple iteration down.  There are many
        complications, though.

    SEQ64_USE_EVENTEDIT_MAP:

        For the event editor (editable_events, etc.), this macro replaces the
        std::list with std::multimap.

    SEQ64_PRESORT_EVENT_CONTAINER (obsolete):

        If using the std::list MIDI implementation (from Seq24), also
        sort the MIDI event container after every event is inserted, even
        when reading a MIDI file.  This greatly slows down the reading
        of large MIDI files, though; our largest file then takes on the order
        of 10 minutes to load!  So this option is a fallback in case bugs are
        found related to NOT using SEQ64_USE_EVENT_MAP, but delaying sorting
        until all sequence events have been loaded.

    SEQ64_USE_MIDI_VECTOR:

        Defined and used in the midifile module.  It provides the preferred
        alternative to the list for storing and counting the bytes of MIDI
        data.  It is an attempt to stop reversing certain events due to the
        peculiarities of using std::list to store MIDI bytes from a sequence.
        This new implementation uses std::vector and does not use pop_back()
        to retrieve the bytes for writing to a file.

    SEQ64_SOLID_PIANOROLL_GRID:

        Enabling this macro makes the grid lines for the piano rolls
        more solid, with about the same perception of lightness.
        It also calls in some other tweaks, such as the positioning of
        markers.  We currently like this look a little better, and so it is
        the default.  See the app_limits.h header file for the definition of
        this variable.

    SEQ64_FOLLOW_PROGRESS_BAR:

        Now a permanent option.  This macro has been removed.

        Currently enabled by default in the seqroll.cpp module, this macro
        turns on code that scrolls the sequence/pattern editor horizontally to
        keep the progress bar in view for long patterns, as the tune plays.
        It currently has the following issue:

            -   Tracking when controlled by the Song Mode, with a gap in the
                pattern triggering, causes the alignment of paging and
                progress to get out of whack.

    SEQ64_STAZED_EXPORT_SONG:

        Enables suppport for exporting a Sequencer64 song with performance
        (Song Editor) data as a standard MIDI file (format 1).  Enabled in the
        code (midifile.hpp).

    SEQ64_STAZED_EDIT_MENU:

        Enables a new Edit menu, used for accessing features such as
        whole-song transposition and exporting performances to normal MIDI
        files.

        Obsolete:  Now a permanent, unmacroed feature.

    SEQ64_STAZED_SONG_MODE_BUTTON:

        Enables a Live/Song-mode toggle-button on the main window, so
        that one can choose the mode directly, rather than focussing the
        main window versus the song-editor window.  Comes from the Seq32
        project.

    SEQ64_STAZED_LFO_SUPPORT:

        Enables a provisional windows to allow adding low-frequency modulation
        to the pattern editor data panel.

    SEQ64_USE_DEBUG_OUTPUT:

        Enable this macro in the globals.h header file, to see extra console
        output if the application is compiled for debugging.  This macro
        can be activated only if PLATFORM_DEBUG is defined, which is taken
        care of by the build process.  If set, this macro turns on extra
        (i.e. too much) console output for the following modules:

            globals
            jack_assistant
            optionsfile
            user_settings
            And more...

    SEQ64_TOGGLE_PLAYING:

        This is now a PERMANENT option.  The macro is removed, the
        functionality remains.

        If defined (in the perform module), this macro makes the Mute button
        of the Main window toggle only the tracks that are armed.  The
        armed status of these tracks are saved, and then turned off.  Toggling
        again turns only the armed tracks back on.  Please note that any
        tracks that are armed while the previously-armed tracks are toggled
        off will stay armed when the previously-armed tracks are toggled back
        on.  This feature currently is not a strict "restore previous state"
        button.

    USE_xxxxxx:
    SEQ64_xxxxxx_XXX:
    SEQ64_xxxxxx_TMI:

        This category of macro are usually undefined values that let us keep
        old or experimental code around in case we decide it was the better
        code after all.  Generally, you do not want to change the status of
        these macros unless you are very familiar with the code and willing to
        temporarily break stuff or add annoying console output.
        The "TMI" in some denotes debug code that dumps too much information
        (TMI) to the console, so has to be enabled by editing it on those
        occasions where you really want it.  The "XXX" is similar, disabling
        the macro no matter what.  It is more serious than "TMI" :-D.

        We have incorporated some very useful code from the Seq32 project
        of the user "stazed".  He includes some new features and some bug
        fixes that we had overlooked.  At present, we are not enabling this
        functionality, just adding it, macroed out by the following macros:

        USE_STAZED_RANDOMIZE_SUPPORT
        USE_STAZED_SEQDATA_EXTENSIONS
        USE_STAZED_SELECTION_EXTENSIONS
        USE_STAZED_EVEN_ODD_SUPPORT

        Also, the GitHub project "Kepler34" has some features we want to adopt
        before we make our version of its conversion to the Qt library.

        USE_SEQUENCE_COLOR
        USE_SEQUENCE_EDIT_MODE
        SEQ64_SONG_RECORDING

        Some of these are defined (or undefined) in
        libseq64/include/seq64_features.h.

REPORTING ISSUES:

   Should one be unfortunate enough to experience a segmentation fault
   (i.e. the infamous "crash"), here is the most complete way to diagnose the
   error, if we cannot replicate it:

        $ ./bootstrap --full-clean
        $ ./bootstrap -ed -rm
        $ make
        $ gdb ./Seq64rtmidi/seq64
        (gdb) r    [add your command-line arguments here if needed]
                   [replicate the crash]
        (gdb) bt   [does a backtrace]

    Then highlight, copy, and paste the stack trace and attach it to the bug
    report.  Might have to Page Up to see the relevant parts of the stack
    trace.

DEPENDENCIES:

   With luck, the following dependencies will bring in their own dependencies
   when installed.

   Code:

	  -  libasound2-dev
      -  libatkmm-1.6-dev (dev is the header-file package)
      -  libgtkmm-2.4-dev
      -  libglibmm-2.4-dev
	  -  libgtk2.0-dev
      -  libsigc++-2.0-dev
      -  libjack-jackd2-dev
      -  liblash-compat-dev (optional)
      -  libpng-dev (replaces libpng12-dev with libpng16, latest Debian Sid,
         and brings in libpng-tools)
      -  libportmidi-dev, needed to build the Linux PortMidi version of
         Sequencer64 (currently only for experimentation)

   Runtime:

      -  libatk-adaptor (and its dependencies)
      -  libgail-common (and its dependencies)

   Build tools:

      -  automake and autoconf
      -  autoconf-archive
      -  g++
      -  make
      -  libtool
      -  mingw Windows builds (Debian flavor)
         -  binutils-mingw-w64
         -  gcc-mingw-w64
         -  g++-mingw-w64
         -  gdb-mingw-w64 (for debugging on Linux)
         -  mingw-w64-tools (mingw32-pkgconfig on other systems)
      -  Qt 5.  We do not want to install qtcreater, as it installs 650 Mb
         worth of files.  Just install the bare minimum:
         -  qt5-default
         -  qtbase5-dev
         -  qtbase5-dev-tools
         -  qtdeclarative-dev-tools
         -  qtchooser
         -  qtdesigner; optional if you want to tweak the GUIs, not huge,
            provided by the qtttools5-dev-tools package in Debian.

         To setup Qt, first run the command "qtchooser -l".  If more than one
         version of Qt is installed, their numbers are all listed.  Make sure
         that "5" is in the list, and then add this line to your .bashrc file:

            export QT_SELECT=5

   Documentation (now optional, must be built manually):

      We have removed the automatic generation of the developer reference
      documentation.  It is a pain to deal with relative to the number of
      times one needs to read it.  To build it, change to the doc/dox
      directory and run "./make_dox reference".  There is now a shorter,
      more useful "Developer Notes" document that can be built using
      "./make_dox notes".  Be aware that the PDF files will always be present
      and installed, even if not necessarily up-to-date with the latest code.

      -  doxygen and doxygen-latex
      -  graphviz
      -  texlive
      -  More?

      To build the documentation manually, change to the doc/dox
      directory and run:

         ./make_dox reference   [ CURRENTLY BROKEN!!!!!]
         ./make_dox clean

      To install the documentation to /usr/local/doc/sequencer64-0.94:

         ./make_dox install
      
   Debian packaging:

      See the README file in the Debian directory.

      -  debhelper
      -  dh-autoreconf (Perl)
      -  fakeroot
      -  More?

   MingW:

    Avoid use of AC_CYGWIN and AC_MINGW32.

https://mail.gnome.org/archives/commits-list/2013-January/msg03009.html

https://www.gnu.org/software/autoconf/manual/autoconf-2.69/html_node/Obsolete-Macros.html

http://mingw-cross.sourceforge.net/hello_autotools.html#mingw

https://www.tinc-vpn.org/examples/cross-compiling-windows-binary/

https://wiki.wxwidgets.org/Compiling_wxWidgets_with_MinGW

https://github.com/Alexpux/MINGW-packages/blob/master/mingw-w64-gimp/PKGBUILD

https://mail.gnome.org/archives/gimp-developer-list/2016-March/msg00014.html

   JACK Testing (optional):

      - qjackctl
      - a2jmidid (exposes Seq24 ALSA MIDI ports to JACK)
      - hydrogen
      - klick (a command-line metronome)
      - qtractor or other MIDI sequencers
      - gmidimonitor or (better) midisnoop

# vim: sw=4 ts=4 wm=4 et ft=sh<|MERGE_RESOLUTION|>--- conflicted
+++ resolved
@@ -1,12 +1,6 @@
-<<<<<<< HEAD
 INSTALL for Sequencer64 v. 0.96.0 and above
 Chris Ahlstrom
-2015-09-10 to 2018-09-12
-=======
-INSTALL for Sequencer64 v. 0.95.4 and above
-Chris Ahlstrom
 2015-09-10 to 2018-09-14
->>>>>>> d92d40ce
 
 The current packaging for Sequencer64 requires building the code.  The
 bootstrapping setup is primarily aimed at developers.  Starting with version
