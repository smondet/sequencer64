--- conflicted
+++ resolved
@@ -1,12 +1,6 @@
-<<<<<<< HEAD
 INSTALL for Sequencer64 v. 0.9.11
 Chris Ahlstrom
-2015-09-10 to 2016-05-13
-=======
-INSTALL for Sequencer64 v. 0.9.10.1
-Chris Ahlstrom
-2015-09-10 to 2016-05-08
->>>>>>> a334ac1e
+2015-09-10 to 2016-05-17
 
 The current packaging for Sequencer64 is primarily aimed at developers.
 There is currently no configure script... it must be bootstrapped.
@@ -52,19 +46,9 @@
 
       $ make
 
-<<<<<<< HEAD
-      If you do not care about the documentation and debian packaging,
-      you should be fine.  If you want to build the documentation (it is
-      mainly just a developer reference manual containing comments from
-      the source code), then change to the doc/dox directory and run:
-
-        ./make_dox reference
-        ./make_dox clean
-=======
       This procedure no longer builds the documentation. If you do care about
       the documentation change to the doc/dox directory and run
       "./make_dox reference".
->>>>>>> a334ac1e
       
       Do not forget that you can add options to "make", such as "V=0" (enable
       silent build), "V=1" (enable the normal verbose build), and "-j n" (use
