--- conflicted
+++ resolved
@@ -28,11 +28,7 @@
  * \library       sequencer64 application
  * \author        Seq24 team; modifications by Chris Ahlstrom
  * \date          2015-07-24
-<<<<<<< HEAD
- * \updates       2017-05-07
-=======
  * \updates       2017-05-10
->>>>>>> a54057bf
  * \license       GNU GPLv2 or above
  *
  *  The seqedit is a kind of master class for holding aseqroll, seqkeys,
